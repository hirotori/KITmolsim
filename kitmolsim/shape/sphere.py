--- conflicted
+++ resolved
@@ -20,16 +20,9 @@
 
         # compute distances between nearest neighbors on surface
         surf_pairs = np.array(surf_pairs)
-<<<<<<< HEAD
-        n_surf_pairs = len(surf_pairs)
-        surf_pair_distances = np.zeros(n_surf_pairs)
-        for pairId in range(n_surf_pairs):
-            surf_pair_distances[pairId] = np.linalg.norm(self.verts[surf_pairs[pairId,0]] - self.verts[surf_pairs[pairId,1]])
-=======
         surf_pair_distances = np.zeros(len(surf_pairs))
         for pairId in range(len(surf_pairs)):
             surf_pair_distances[pairId] = np.linalg.norm(icos.vertices[surf_pairs[pairId,0]] - icos.vertices[surf_pairs[pairId,1]])
->>>>>>> 9a911521
 
         # construct bond array (inner)
         if bond_type == "diametric":
@@ -62,22 +55,6 @@
         vert_types = [default_vert_type]
 
         # ** bonds
-<<<<<<< HEAD
-        self.nbond = len(self.bonds)
-        self.bond_r0 = self.bond_distances.round(decimals=5) 
-        _r0s, _nc = np.unique(self.bond_r0, return_counts=True) # unique r0
-        assert(_nc.sum() == self.nbond)
-        self.bond_group_ids = [] # list of bonds in different group
-        self.nbond_group = len(_r0s)
-        self.bond_group_r0 = _r0s
-        self.bond_types = np.zeros(self.nbond, dtype=np.int32)
-        self.bond_type_kinds = [f"bond{id}" for id in range(self.nbond_group)]
-
-        for bond_type_id, _r0 in enumerate(_r0s):
-            bond_group_ids = np.where(self.bond_r0 == _r0)[0]
-            self.bond_group_ids.append(bond_group_ids)
-            self.bond_types[bond_group_ids] = bond_type_id
-=======
         bond_r0 = bond_distances.round(decimals=5) 
         _r0s, _ = np.unique(bond_r0, return_counts=True) # unique r0
         bond_group_id_list = [] # list of bonds in different group
@@ -98,7 +75,6 @@
         self.nbond_group = nbond_group
         self.bond_groups = bond_group_id_list
         self.bond_group_r0 = bond_group_r0
->>>>>>> 9a911521
 
         # ** patch 
         self.patch_vert_ids = {}
